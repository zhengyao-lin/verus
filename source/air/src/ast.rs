--- conflicted
+++ resolved
@@ -52,25 +52,19 @@
     EuclideanDiv,
     EuclideanMod,
 
-<<<<<<< HEAD
     UintXor,
     UintAnd,
 
-=======
->>>>>>> e8058d8f
     BitXor,
 
     BitAnd,
     BitOr,
     BitAdd,
-<<<<<<< HEAD
 
     BitLt,   // unsigned lt (for now)
     BitGt,   // unsigned lt (for now)
     BitMod,  // unsigned mod
 
-=======
->>>>>>> e8058d8f
     Shr,
     Shl,
 }
