--- conflicted
+++ resolved
@@ -21,12 +21,8 @@
 pub mod context;
 pub mod debugger;
 pub mod erase;
-<<<<<<< HEAD
-=======
 pub mod file_loader;
 mod lifetime;
-pub mod model;
->>>>>>> d38c17e6
 pub mod rust_to_vir;
 pub mod rust_to_vir_adts;
 pub mod rust_to_vir_base;
