--- conflicted
+++ resolved
@@ -59,12 +59,8 @@
     // call to exec/proof function
     Call(Fun, Typs, Exps, Option<Dest>),
     // note: failed assertion reports Stm's span, plus an optional additional span
-<<<<<<< HEAD
-    Assert(Option<Span>, Exp),
+    Assert(Option<Error>, Exp),
     AssertBV(Exp),
-=======
-    Assert(Option<Error>, Exp),
->>>>>>> 83d250dc
     Assume(Exp),
     Assign {
         lhs: UniqueIdent,
